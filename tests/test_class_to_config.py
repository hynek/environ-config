from __future__ import absolute_import, division, print_function

import attr

import environ


@environ.config(prefix="APP")
class AppConfig(object):
    host = environ.var("127.0.0.1")
    port = environ.var(5000, converter=int)


@environ.config(prefix="APP", from_environ="from_env")
class ConfigRenamed(object):
    host = environ.var("127.0.0.1", help="host help")
    port = environ.var(5000, converter=int, help="port help")


@environ.config(prefix="APP", from_environ="")
class ConfigEmptyName(object):
    host = environ.var("127.0.0.1", help="host help")
    port = environ.var(5000, converter=int, help="port help")


@environ.config(prefix="APP", from_environ=None)
class ConfigNoneName(object):
    host = environ.var("127.0.0.1", help="host help")
    port = environ.var(5000, converter=int, help="port help")


def test_has_classmethod():
    """
    Class based `from_environ` classmethod exists
    """
    assert hasattr(AppConfig, "from_environ")
    assert hasattr(ConfigRenamed, "from_env")
    assert not hasattr(ConfigEmptyName, "from_environ")
    assert not hasattr(ConfigNoneName, "from_environ")


def test_default():
    """
    Class based `from_environ` without `environ` argument.
    """
    cfg = AppConfig.from_environ()

    assert cfg.host == "127.0.0.1"
    assert cfg.port == 5000

    assert environ.to_config(AppConfig) == AppConfig.from_environ()
    assert environ.to_config(ConfigRenamed) == ConfigRenamed.from_env()


def test_env():
    """
    Class based `from_environ`  with explicit `environ` argument.
    """
    env = {"APP_HOST": "0.0.0.0"}
    cfg = AppConfig.from_environ(environ=env)

    assert cfg.host == "0.0.0.0"
    assert cfg.port == 5000

<<<<<<< HEAD
    assert environ.to_config(AppConfig, environ=env) == AppConfig.from_environ(
        environ=env
    )
    assert environ.to_config(
        ConfigRenamed, environ=env
    ) == ConfigRenamed.from_env(environ=env)
=======

def test_factory_default():
    """
    Class based ``from_environ`` allows ``attr.Factory`` defaults.
    """

    @environ.config()
    class FactoryConfig(object):
        x = environ.var(attr.Factory(list))
        y = environ.var("bar")

    cfg = FactoryConfig.from_environ({"APP_Y": "baz"})

    assert cfg.x == []
    assert cfg.y == "baz"
>>>>>>> 713ac3ea
<|MERGE_RESOLUTION|>--- conflicted
+++ resolved
@@ -62,15 +62,15 @@
     assert cfg.host == "0.0.0.0"
     assert cfg.port == 5000
 
-<<<<<<< HEAD
-    assert environ.to_config(AppConfig, environ=env) == AppConfig.from_environ(
-        environ=env
-    )
+    assert environ.to_config(
+        AppConfig, environ=env
+    ) == AppConfig.from_environ(environ=env)
+  
     assert environ.to_config(
         ConfigRenamed, environ=env
-    ) == ConfigRenamed.from_env(environ=env)
-=======
+    ) == ConfigRenamed.from_environ(environ=env)
 
+    
 def test_factory_default():
     """
     Class based ``from_environ`` allows ``attr.Factory`` defaults.
@@ -84,5 +84,4 @@
     cfg = FactoryConfig.from_environ({"APP_Y": "baz"})
 
     assert cfg.x == []
-    assert cfg.y == "baz"
->>>>>>> 713ac3ea
+    assert cfg.y == "baz"